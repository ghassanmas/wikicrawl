import collections
import concurrent.futures
import contextlib
import datetime
import itertools
import json
import os
import os.path
import re

import click
import requests.exceptions
import tqdm
from atlassian import Confluence

import keys
from htmlwriter import HtmlOutlineWriter, prep_html


confluence = Confluence(username=keys.USER, password=keys.PASSWORD, url=keys.SITE)


def scrub_title(title):
    return re.sub(r"[^a-z ]", "", title.lower()).strip()

def user_name(user_info):
    for key in ['username', 'displayName', 'publicName', 'email', 'accountId']:
        if key in user_info:
            return user_info[key]
    return 'UNKNOWN'

def remove_end(text, end):
    """Remove `end` from text if it's there.

    Returns (text, was-removed)
    """
    if text.endswith(end):
        return text[:-len(end)], True
    else:
        return text, False

def prog_bar(seq=None, desc="", **kwargs):
    return tqdm.tqdm(seq, desc=desc.ljust(35), leave=False, **kwargs)

def html_for_name(name):
    name, deactivated = remove_end(name, " (Deactivated)")
    deadclass = " deactivated" if deactivated else ""
    deadmark = "<sup>&#x2020;</sup>" if deactivated else ""
    html = f"<span class='who{deadclass}'>{prep_html(text=name)}{deadmark}</span>"
    return html

class Edit:
    def __init__(self, who, when):
        self.who = who
        self.when = datetime.datetime.fromisoformat(when.rstrip("Z"))

    def __lt__(self, other):
        return self.when < other.when

    def to_html(self):
        html = f"<span class='edit'>"
        html += html_for_name(self.who)
        html += f"<span class='when'> ({self.when:%Y-%m-%d})</span>"
        html += f"</span>"
        return html


class Page:
    def __init__(self, api_page):
        #tqdm.tqdm.write(json.dumps(api_page, indent=4))
        self.id = api_page.get('id')
        self.type = api_page['type']
        self.status = api_page['status']
        self.title = api_page.get('title', "<no title>")
        self.url = api_page['_links'].get('webui')
        if api_page.get('ancestors'):
            self.parent_id = api_page['ancestors'][-1]['id']
        else:
            self.parent_id = None
        self.parent = None
        self.children = []
        self.restrictions = None
        history = api_page.get('history', {})
        if 'createdBy' in history:
            self.created = Edit(
                who=history['createdBy']['displayName'],
                when=history['createdDate'],
            )
        else:
            self.created = None
        if 'lastUpdated' in history:
            self.lastedit = Edit(
                who=history['lastUpdated']['by']['displayName'],
                when=history['lastUpdated']['when'],
            )
        else:
            self.lastedit = None
        metadata = api_page.get("metadata", {})
        self.labels = [res["label"] for res in metadata.get("labels", {}).get("results", [])]
        self.likes = metadata.get("likes", {}).get("count", 0)

    def __repr__(self):
        return f"<Page {self.status} {self.type} {self.title!r} id:{self.id}>"

    def __str__(self):
        return repr(self.title)

    def __lt__(self, other):
        return scrub_title(self.title) < scrub_title(other.title)

    def fetch_page_information(self):
        if self.id is None:
            return

        with report_http_errors():
            error = None
            for retry in range(3):
                try:
                    restrictions = confluence.get_all_restrictions_for_content(self.id)
                except requests.exceptions.HTTPError as err:
                    error = err
                    continue
                else:
                    break
            else:
                raise error
        read_res = restrictions['read']['restrictions']
        groups = [gr['name'] for gr in read_res['group']['results']]
        users = [user_name(ur) for ur in read_res['user']['results']]
        if groups or users:
            self.restrictions = (tuple(groups), tuple(users))

    def descendants(self):
        return 1 + sum(c.descendants() for c in self.children)


def work_in_threads(seq, fn, max_workers=10):
    """Distribute work to threads.

    `seq` is a sequence (probably list) of items.
    `fn` is a function that will be called on each item, on worker threads.
    `max_workers` is the maximum number of worker threads.

    This function will yield pairs of (item, fn(item)) as the work is completed.
    """
    with concurrent.futures.ThreadPoolExecutor(max_workers=max_workers) as executor:
        future_to_item = {executor.submit(fn, item): item for item in seq}
        for future in concurrent.futures.as_completed(future_to_item):
            if future.exception() is not None:
                tqdm.tqdm.write(f"Exception in future: {future.exception()}")
            item = future_to_item[future]
            yield item, future.result()


class Space:
    def __init__(self, api_space=None, key=None):
        self.key = key or api_space['key']
        self.pages = self.all_pages = self.blog_posts = None
        # A guess, will be filled in with sizes from the last run.
        self.size = 1
        if api_space:
            self.name = api_space.get('name')
            self.permissions = api_space.get('permissions')
        else:
            self.name = None
            self.permissions = None

    def __repr__(self):
        return f"<{self.__class__.__name__} {self.key!r}>"

    def pages_with_status(self, status):
        return [page for page in self.all_pages if page.status == status]

    def fetch_pages(self):
        if self.all_pages is not None:
            return
        self.all_pages = list(map(Page, self.get_api_pages()))
        self.pages = self.pages_with_status("current")
        pages_by_id = {p.id: p for p in self.pages if p.id is not None}

        self.blog_posts = list(map(Page, self.get_api_pages(type="blogpost")))

        bar_label = f"Reading pages from {self.key}"
        results = work_in_threads(self.pages, lambda p: p.fetch_page_information(), max_workers=6)
        with prog_bar(results, desc=bar_label, total=len(self.pages)) as bar:
            for page, _ in bar:
                if page.parent_id:
                    try:
                        page.parent = pages_by_id[page.parent_id]
                    except:
                        bar.write(f"No parent for page in {self.key}: {page}")
                    else:
                        page.parent.children.append(page)

    def get_api_pages_chunk(self, start, type="page"):
        with report_http_errors():
            return confluence.get_all_pages_from_space(
                self.key,
                content_type=type,
                status="any",
                limit=100,
                start=start,
                expand="ancestors,history,history.lastUpdated,metadata.labels,metadata.likes",
            )

    def get_api_pages(self, type="page"):
        desc = f"Getting {type}s from {self.key}"
        chunk_size = 100
        with prog_bar(desc=desc) as bar:
            start = 0
            def handle_content(content):
                #tqdm.tqdm.write(json.dumps(content, indent=4))
                yield from content
                bar.update(len(content))

            if type == "page":
                starts = list(range(0, self.size, chunk_size))
                if starts:
                    for _, content in work_in_threads(starts, self.get_api_pages_chunk, max_workers=6):
                        yield from handle_content(content)
                    start = starts[-1] + chunk_size
            while True:
                content = self.get_api_pages_chunk(start, type=type)
                if not content:
                    break
                yield from handle_content(content)
                start += len(content)

    def fetch_permissions(self):
        if self.permissions is not None:
            return
        with report_http_errors():
            space_info = confluence.get_space_information(self.key, expand='permissions')
        self.permissions = space_info['permissions']

    def root_pages(self):
        return (page for page in self.pages if page.parent is None)

    def total_page_count(self):
        return len(self.all_pages) + len(self.blog_posts)

    def has_anonymous_read(self):
        self.fetch_permissions()
        return any(p for p in self.permissions if permission_is_anonymous_read(p))

    def has_loggedin_read(self):
        self.fetch_permissions()
        return any(p for p in self.permissions if permission_is_loggedin_read(p))

    def admins(self):
        """Get a sorted list of administrators names."""
        self.fetch_permissions()
        space_admin_perm = {'operation': 'administer', 'targetType': 'space'}
        has_perm = (name_for_permission(p) for p in self.permissions if p.get('operation') == space_admin_perm)
        not_addon = (name for name in has_perm if not name.startswith('addon_'))
        not_boring = (name for name in not_addon if name not in BORING_ADMINS)
        # Sort them, but always put "administrators" first.
        return sorted(not_boring, key=lambda n: "" if n == "administrators" else n)

    def likes(self):
        return sum(page.likes for page in self.pages)

    def latest_edit(self):
        return max((page.lastedit for page in self.pages), default=None)

BORING_ADMINS = {
    "Chat Notifications",
    "Copy Space for Confluence",
    "Jira Ops Confluence integration",
    "Lucidchart Diagrams Connector",
    "Microsoft Teams for Confluence Cloud",
}

def permission_is_read_space(p):
    return (
        'operation' in p and
        p['operation']['operation'] == 'read' and
        p['operation']['targetType'] == 'space'
    )

def permission_is_anonymous_read(p):
    return (
        permission_is_read_space(p) and
        p.get('anonymousAccess', False)
    )

def permission_is_loggedin_read(p):
    return (
        permission_is_read_space(p) and
        'group' in p.get('subjects', {}) and
        # Not sure why group.results is a list? Only ever seems to have one thing in it.
        any(res['name'] == 'confluence-users' for res in p['subjects']['group']['results'])
    )

def name_for_permission(p):
    """Get the name of the thing being given this permission."""
    # Confluence doesn't make it convenient...
    if p['anonymousAccess']:
        name = 'anonymous'
    else:
        subjects = p['subjects']
        if 'group' in subjects:
            name = subjects['group']['results'][0]['name']
        else:
            name = user_name(subjects['user']['results'][0])
    return name


@contextlib.contextmanager
def report_http_errors():
    """Wrap around api calls, so that HTTP errors will be reported usefully."""
    try:
        yield
    except requests.exceptions.HTTPError as err:
        resp = err.response
        tqdm.tqdm.write(f"Request for {resp.url!r} failed: status {resp.status_code}")
        raise


def get_api_spaces_chunk(start):
    with report_http_errors():
        return confluence.get_all_spaces(limit=10, start=start, expand="permissions")

def get_api_spaces(num_guess):
    # Not sure why spaces are repeated, but let's eliminate duplicates ourselves.
    seen = set()    # of space ids
    start = 0
    desc = "Getting spaces"
    with prog_bar(desc=desc) as bar:
        chunk_size = 10

        def handle_spaces(spaces):
            for space in spaces['results']:
                if space['id'] not in seen:
                    yield space
                    seen.add(space['id'])
            bar.update(spaces['size'])

        starts = list(range(0, num_guess, chunk_size))
        if starts:
            for _, spaces in work_in_threads(starts, get_api_spaces_chunk, max_workers=8):
                yield from handle_spaces(spaces)
            start = starts[-1] + chunk_size
        while True:
            with report_http_errors():
                spaces = confluence.get_all_spaces(limit=10, start=start, expand="permissions")
            if spaces['size'] == 0:
                break
            yield from handle_spaces(spaces)
            start += spaces['size']


def write_page(writer, page, parent_restricted=False):
    """Recursively write out pages.

    Returns number of restricted pages.
    """
    num_restricted = 0
    if page.url:
        href = keys.SITE + page.url
    else:
        href = None
    html = prep_html(text=page.title, href=href)
    if page.restrictions:
        html = prep_html(html=html, klass="restricted")
        limits = sorted(itertools.chain.from_iterable(page.restrictions))
        html_names = (prep_html(text=n) for n in limits)
        html += " (" + prep_html(html=", ".join(map(html_for_name, html_names))) + ")"
        this_restricted = True
    elif parent_restricted:
        html = prep_html(html=html, klass="parent_restricted")
        this_restricted = True
    else:
        this_restricted = False

    if page.likes > 0:
        html += f" <span class='likes'>{page.likes}</span>"

    if page.status != "current":
        html += f" <span class='status'>[{page.status}]</span>"

    ndescendants = page.descendants()
    if ndescendants > 1:
        html += f" <span class='count'>[{ndescendants}]</span>"
    if page.created is not None:
        html += "<span class='edits'>"
        html += page.created.to_html()
        if page.lastedit is not None:
            if page.lastedit.when.date() != page.created.when.date():
                html += " &rarr; "
                html += page.lastedit.to_html()
        html += "</span>"

    for label in page.labels:
        html += f"<span class='label'>{label}</span>"

    if this_restricted:
        num_restricted = 1

    if page.children:
        writer.start_section(html)
        for child in sorted(page.children):
            num_restricted += write_page(writer, child, this_restricted)
        writer.end_section()
    else:
        writer.write_leaf(html)

    return num_restricted


def open_for_writing(path):
    """Open a file for writing, including creating dirs as needed."""
    dirname, filename = os.path.split(path)
    if dirname and not os.path.isdir(dirname):
        os.makedirs(dirname)
    return open(path, "w")


STYLE = """
.restricted { background: #ffcccc; padding: 2px; margin-left: -2px; }
.parent_restricted { background: #ffff44; padding: 2px; margin-left: -2px; }
.status { font-style: italic; color: #666; }
.count { display: inline-block; margin-left: 1em; font-size: 85%; color: #666; }
.edits { display: inline-block; margin-left: 1em; }
.deactivated { color: #666; }
sup { vertical-align: top; font-size: 0.6em; }
.label {
    display: inline-block; margin-left: .5em; font-size: 85%; border: 1px solid #888;
    padding: 0 .25em; border-radius: .15em; background: #f0f0f0;
    }
.likes { border: 1px solid blue; border-radius: 1em; font-size: 80%; padding: .1em .25em 0 .25em; display: inline-block; text-align: center; background: #ddf; }
"""

SPACES_STYLE = """
    td, th {
        padding: .25em .5em;
        text-align: left;
        vertical-align: top;
    }
    td.right, th.right {
        text-align: right;
    }
""" + STYLE

OTHER_STATUSES = ["draft", "archived", "trashed"]

def generate_space_page(space, html_dir='html'):
    space.fetch_pages()
    with open_for_writing(f"{html_dir}/pages_{space.key}.html") as fout:
        writer = HtmlOutlineWriter(fout, style=STYLE, title=f"{space.key} space")
        writer.write(html="<h1>")
        writer.write(text=space.key)
        writer.write(html="</h1>")
        writer.write(html=f"<p>{len(space.pages)} pages</p>")
        writer.write_open_close_all()
        num_restricted = 0
        for page in sorted(space.root_pages()):
            num_restricted += write_page(writer, page)

        def write_section(title, pages):
            if pages:
                writer.start_section(f"{title} <span class='count'>[{len(pages)}]</span>")
                for page in pages:
                    write_page(writer, page)
                writer.end_section()

        for status in OTHER_STATUSES:
            write_section(status.title() + " pages", space.pages_with_status(status))
        write_section("Blog Posts", space.blog_posts)

    return num_restricted


def generate_all_space_pages(do_pages, html_dir='html', skip_largest=0, skip_smallest=0):
    try:
        with open("space_sizes.json") as f:
            space_sizes = json.load(f)
    except:
        space_sizes = {}

    api_spaces = get_api_spaces(num_guess=len(space_sizes) or 200)
    spaces = [Space(sd) for sd in api_spaces]
    for space in spaces:
        space.size = space_sizes.get(space.key, 1)

    try:
        with open("space_sizes.json") as f:
            space_sizes = json.load(f)
        for space in spaces:
            space.size = space_sizes.get(space.key, 1)
    except:
        space_sizes = {}

    # Sort the spaces so that the largest spaces are first.
    spaces.sort(key=(lambda s: s.size), reverse=True)
    # Skip some, for dev purposes.
    spaces = spaces[skip_largest:(-skip_smallest if skip_smallest else None)]

    if do_pages:
        num_restricteds = {}
        work = work_in_threads(spaces, generate_space_page, max_workers=8)
        for space, num_restricted in prog_bar(work, desc="Reading spaces", total=len(spaces)):
            num_restricteds[space.key] = num_restricted

    def tdl(html):
        writer.write("<td>")
        writer.write(str(html))
        writer.write("</td>")

    def tdr(html):
        writer.write("<td class='right'>")
        writer.write(str(html))
        writer.write("</td>")

    with open_for_writing(f"{html_dir}/spaces.html") as fout:
        total_pages = 0
        total_restricted = 0
        total_posts = 0
        writer = HtmlOutlineWriter(fout, style=SPACES_STYLE, title="All spaces")
        writer.write("<table>")
        writer.write("<tr><th>Space")
        if do_pages:
            writer.write("<th class='right'>Pages<th class='right'>Restricted<th class='right'>Blog Posts")
            for status in OTHER_STATUSES:
                writer.write(f"<th class='right'>{status.title()}")
            writer.write("<th class='right'>Likes<th class='right'>Last Edit")
        writer.write("<th>Anon<th>Logged-in<th>Summary<th>Admins</tr>")
        status_totals = dict.fromkeys(OTHER_STATUSES, 0)
        for space in sorted(spaces, key=lambda s: s.key):
            if do_pages:
                num_restricted = num_restricteds[space.key]

            writer.write("<tr>")
            title = space.key
            if space.name:
                title += ": " + space.name
            tdl(prep_html(text=title, href=f"pages_{space.key}.html" if do_pages else None))
            if do_pages:
                tdr(len(space.pages))
                tdr(num_restricted)
                tdr(len(space.blog_posts))
                for status in OTHER_STATUSES:
                    tdr(len(space.pages_with_status(status)))
                space_sizes[space.key] = space.total_page_count()
                likes = space.likes()
                tdr(f"<span class='likes'>{likes}</span>" if likes else "")
                latest_edit = space.latest_edit()
                tdr(latest_edit.to_html() if latest_edit else "")
            anon = space.has_anonymous_read()
            logged = space.has_loggedin_read()
            tdl(anon)
            tdl(logged)
            tdl(PERM_SHORTHANDS[(anon, logged)])
            tdl(', '.join(map(html_for_name, space.admins())))
            writer.write("</tr>\n")
            if do_pages:
                total_pages += len(space.pages)
                total_restricted += num_restricted
                total_posts += len(space.blog_posts)
                for status in OTHER_STATUSES:
                    status_totals[status] += len(space.pages_with_status(status))
        if do_pages:
            writer.write("<tr>")
            tdl(f"TOTAL: {len(spaces)}")
            tdr(total_pages)
            tdr(total_restricted)
            tdr(total_posts)
            for status in OTHER_STATUSES:
                tdr(status_totals[status])
            writer.write("</tr>")
<<<<<<< HEAD
        writer.write(html="</table>")
    if do_pages:
        with open_for_writing(f"{html_dir}/all_spaces_pages.html") as fout:
            writer = HtmlOutlineWriter(fout, style=SPACES_STYLE, title="All spaces pages") 
            writer.write(html="<table><tr><th>Space </th> <th> Created </th> <th> Last Edited </th> <th> Last Edited by: </th>  </tr>")
            for space in spaces:
                for page in space.all_pages:
                    writer.write(html=f"<tr> <td class='right'>{space.name}_page </td> <td class='right'>{page.created.when} </td> <td class='right'>{page.lastedit.when} </td>  </td> <td class='right'>{page.lastedit.who} </td> </tr>")
                for page in space.blog_posts:
                    writer.write(html=f"<tr> <td class='right'>{space.name}_blog </td> <td class='right'>{page.created.when} </td> <td class='right'>{page.lastedit.when} </td>  </td> <td class='right'>{page.lastedit.who} </td> </tr>")
            writer.write(html="</table>")
            writer.write(html=f"<script>{JAVASCRIPT}</script>")
=======
        writer.write("</table>")
>>>>>>> 6b6d66e0

    with open("space_sizes.json", "w") as f:
        json.dump(space_sizes, f)

#A simple JS code to add sorting functionility to a HTML table:
#Ref: https://stackoverflow.com/questions/14267781/sorting-html-table-with-javascript
JAVASCRIPT= """const getCellValue = (tr, idx) => tr.children[idx].innerText || tr.children[idx].textContent;

const comparer = (idx, asc) => (a, b) => ((v1, v2) => 
    v1 !== '' && v2 !== '' && !isNaN(v1) && !isNaN(v2) ? v1 - v2 : v1.toString().localeCompare(v2)
    )(getCellValue(asc ? a : b, idx), getCellValue(asc ? b : a, idx));

// do the work...
document.querySelectorAll('th').forEach(th => th.addEventListener('click', (() => {
    const table = th.closest('table');
    Array.from(table.querySelectorAll('tr:nth-child(n+2)'))
        .sort(comparer(Array.from(th.parentNode.children).indexOf(th), this.asc = !this.asc))
        .forEach(tr => table.appendChild(tr) );
})));
"""
PERM_SHORTHANDS = {
    (False, False): "Internal",
    (False, True): "Logged-in",
    (True, True): "Open",
    (True, False): "???",
}

@click.command(help="Examine a Confluence wiki and produce an HTML report on spaces and permissions")
@click.option('--all', 'all_spaces', is_flag=True, help="Examine all spaces")
@click.option('--pages/--no-pages', default=True, help="Examine the page trees")
@click.option('--htmldir', default='html', metavar="DIR", help="Directory to get the HTML results")
@click.option('--skip-largest', type=int, default=0, metavar="N", help="Skip N largest spaces")
@click.option('--skip-smallest', type=int, default=0, metavar="N", help="Skip N smallest spaces")
@click.argument('space_keys', nargs=-1)
def main(all_spaces, pages, htmldir, space_keys, skip_largest, skip_smallest):
    if all_spaces:
        if space_keys:
            click.echo("Can't specify space keys with --all")
            return
        generate_all_space_pages(do_pages=pages, html_dir=htmldir, skip_largest=skip_largest, skip_smallest=skip_smallest)
    elif space_keys:
        for space_key in space_keys:
            generate_space_page(Space(key=space_key), html_dir=htmldir)
    else:
        click.echo("Nothing to do!")

if __name__ == "__main__":
    main()<|MERGE_RESOLUTION|>--- conflicted
+++ resolved
@@ -568,7 +568,6 @@
             for status in OTHER_STATUSES:
                 tdr(status_totals[status])
             writer.write("</tr>")
-<<<<<<< HEAD
         writer.write(html="</table>")
     if do_pages:
         with open_for_writing(f"{html_dir}/all_spaces_pages.html") as fout:
@@ -581,10 +580,7 @@
                     writer.write(html=f"<tr> <td class='right'>{space.name}_blog </td> <td class='right'>{page.created.when} </td> <td class='right'>{page.lastedit.when} </td>  </td> <td class='right'>{page.lastedit.who} </td> </tr>")
             writer.write(html="</table>")
             writer.write(html=f"<script>{JAVASCRIPT}</script>")
-=======
-        writer.write("</table>")
->>>>>>> 6b6d66e0
-
+            writer.write("</table>")
     with open("space_sizes.json", "w") as f:
         json.dump(space_sizes, f)
 
